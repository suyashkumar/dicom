--- conflicted
+++ resolved
@@ -18,7 +18,6 @@
 		// ExpectedPrecision is the PrecisionLevel we expect to be returned by the
 		// parse.
 		ExpectedPrecision dcmtime.PrecisionLevel
-<<<<<<< HEAD
 		// ExpectedString is the expected result from the value's String() method.
 		ExpectedString string
 		// ExpectedNoOffset is the ExpectedNoOffset value we expect to get from the parse
@@ -39,16 +38,12 @@
 		// HasPrecisionRange is the range of Precision Values we expect the
 		// HasPrecision() method to return true for.
 		HasPrecisionRange precisionRange
-=======
-		ExpectedNoOffset  bool
->>>>>>> 0ef6003c
 	}{
 		{
 			Name:              "PrecisionFull-PositiveOffset",
 			DTValue:           "10100203040506.456789+0102",
 			ExpectedTime:      time.Date(1010, 2, 3, 4, 5, 6, 456789000, time.FixedZone("", 3720)),
 			ExpectedPrecision: dcmtime.PrecisionFull,
-<<<<<<< HEAD
 			ExpectedString:    "1010-02-03 04:05:06.456789 +01:02",
 			ExpectedNoOffset:  false,
 			HasMonth:          true,
@@ -61,16 +56,12 @@
 				Min: dcmtime.PrecisionYear,
 				Max: dcmtime.PrecisionFull,
 			},
-=======
-			ExpectedNoOffset:  false,
->>>>>>> 0ef6003c
 		},
 		{
 			Name:              "PrecisionMS5-PositiveOffset",
 			DTValue:           "10100203040506.45678+0102",
 			ExpectedTime:      time.Date(1010, 2, 3, 4, 5, 6, 456780000, time.FixedZone("", 3720)),
 			ExpectedPrecision: dcmtime.PrecisionMS5,
-<<<<<<< HEAD
 			ExpectedString:    "1010-02-03 04:05:06.45678 +01:02",
 			ExpectedNoOffset:  false,
 			HasMonth:          true,
@@ -83,16 +74,12 @@
 				Min: dcmtime.PrecisionYear,
 				Max: dcmtime.PrecisionMS5,
 			},
-=======
-			ExpectedNoOffset:  false,
->>>>>>> 0ef6003c
 		},
 		{
 			Name:              "PrecisionMS4-PositiveOffset",
 			DTValue:           "10100203040506.4567+0102",
 			ExpectedTime:      time.Date(1010, 2, 3, 4, 5, 6, 456700000, time.FixedZone("", 3720)),
 			ExpectedPrecision: dcmtime.PrecisionMS4,
-<<<<<<< HEAD
 			ExpectedString:    "1010-02-03 04:05:06.4567 +01:02",
 			ExpectedNoOffset:  false,
 			HasMonth:          true,
@@ -105,16 +92,12 @@
 				Min: dcmtime.PrecisionYear,
 				Max: dcmtime.PrecisionMS4,
 			},
-=======
-			ExpectedNoOffset:  false,
->>>>>>> 0ef6003c
 		},
 		{
 			Name:              "PrecisionMS3-PositiveOffset",
 			DTValue:           "10100203040506.456+0102",
 			ExpectedTime:      time.Date(1010, 2, 3, 4, 5, 6, 456000000, time.FixedZone("", 3720)),
 			ExpectedPrecision: dcmtime.PrecisionMS3,
-<<<<<<< HEAD
 			ExpectedString:    "1010-02-03 04:05:06.456 +01:02",
 			ExpectedNoOffset:  false,
 			HasMonth:          true,
@@ -127,16 +110,12 @@
 				Min: dcmtime.PrecisionYear,
 				Max: dcmtime.PrecisionMS3,
 			},
-=======
-			ExpectedNoOffset:  false,
->>>>>>> 0ef6003c
 		},
 		{
 			Name:              "PrecisionMS2-PositiveOffset",
 			DTValue:           "10100203040506.45+0102",
 			ExpectedTime:      time.Date(1010, 2, 3, 4, 5, 6, 450000000, time.FixedZone("", 3720)),
 			ExpectedPrecision: dcmtime.PrecisionMS2,
-<<<<<<< HEAD
 			ExpectedString:    "1010-02-03 04:05:06.45 +01:02",
 			ExpectedNoOffset:  false,
 			HasMonth:          true,
@@ -149,16 +128,12 @@
 				Min: dcmtime.PrecisionYear,
 				Max: dcmtime.PrecisionMS2,
 			},
-=======
-			ExpectedNoOffset:  false,
->>>>>>> 0ef6003c
 		},
 		{
 			Name:              "PrecisionMS1-PositiveOffset",
 			DTValue:           "10100203040506.4+0102",
 			ExpectedTime:      time.Date(1010, 2, 3, 4, 5, 6, 400000000, time.FixedZone("", 3720)),
 			ExpectedPrecision: dcmtime.PrecisionMS1,
-<<<<<<< HEAD
 			ExpectedString:    "1010-02-03 04:05:06.4 +01:02",
 			ExpectedNoOffset:  false,
 			HasMonth:          true,
@@ -171,16 +146,12 @@
 				Min: dcmtime.PrecisionYear,
 				Max: dcmtime.PrecisionMS1,
 			},
-=======
-			ExpectedNoOffset:  false,
->>>>>>> 0ef6003c
 		},
 		{
 			Name:              "PrecisionSeconds-PositiveOffset",
 			DTValue:           "10100203040506+0102",
 			ExpectedTime:      time.Date(1010, 2, 3, 4, 5, 6, 0, time.FixedZone("", 3720)),
 			ExpectedPrecision: dcmtime.PrecisionSeconds,
-<<<<<<< HEAD
 			ExpectedString:    "1010-02-03 04:05:06 +01:02",
 			ExpectedNoOffset:  false,
 			HasMonth:          true,
@@ -193,16 +164,12 @@
 				Min: dcmtime.PrecisionYear,
 				Max: dcmtime.PrecisionSeconds,
 			},
-=======
-			ExpectedNoOffset:  false,
->>>>>>> 0ef6003c
 		},
 		{
 			Name:              "PrecisionMinutes-PositiveOffset",
 			DTValue:           "101002030405+0102",
 			ExpectedTime:      time.Date(1010, 2, 3, 4, 5, 0, 0, time.FixedZone("", 3720)),
 			ExpectedPrecision: dcmtime.PrecisionMinutes,
-<<<<<<< HEAD
 			ExpectedString:    "1010-02-03 04:05 +01:02",
 			ExpectedNoOffset:  false,
 			HasMonth:          true,
@@ -215,16 +182,12 @@
 				Min: dcmtime.PrecisionYear,
 				Max: dcmtime.PrecisionMinutes,
 			},
-=======
-			ExpectedNoOffset:  false,
->>>>>>> 0ef6003c
 		},
 		{
 			Name:              "PrecisionHours-PositiveOffset",
 			DTValue:           "1010020304+0102",
 			ExpectedTime:      time.Date(1010, 2, 3, 4, 0, 0, 0, time.FixedZone("", 3720)),
 			ExpectedPrecision: dcmtime.PrecisionHours,
-<<<<<<< HEAD
 			ExpectedString:    "1010-02-03 04 +01:02",
 			ExpectedNoOffset:  false,
 			HasMonth:          true,
@@ -237,16 +200,12 @@
 				Min: dcmtime.PrecisionYear,
 				Max: dcmtime.PrecisionHours,
 			},
-=======
-			ExpectedNoOffset:  false,
->>>>>>> 0ef6003c
 		},
 		{
 			Name:              "PrecisionDay-PositiveOffset",
 			DTValue:           "10100203+0102",
 			ExpectedTime:      time.Date(1010, 2, 3, 0, 0, 0, 0, time.FixedZone("", 3720)),
 			ExpectedPrecision: dcmtime.PrecisionDay,
-<<<<<<< HEAD
 			ExpectedString:    "1010-02-03 +01:02",
 			ExpectedNoOffset:  false,
 			HasMonth:          true,
@@ -259,16 +218,12 @@
 				Min: dcmtime.PrecisionYear,
 				Max: dcmtime.PrecisionDay,
 			},
-=======
-			ExpectedNoOffset:  false,
->>>>>>> 0ef6003c
 		},
 		{
 			Name:              "PrecisionMonth-PositiveOffset",
 			DTValue:           "101002+0102",
 			ExpectedTime:      time.Date(1010, 2, 1, 0, 0, 0, 0, time.FixedZone("", 3720)),
 			ExpectedPrecision: dcmtime.PrecisionMonth,
-<<<<<<< HEAD
 			ExpectedString:    "1010-02 +01:02",
 			ExpectedNoOffset:  false,
 			HasMonth:          true,
@@ -281,16 +236,12 @@
 				Min: dcmtime.PrecisionYear,
 				Max: dcmtime.PrecisionMonth,
 			},
-=======
-			ExpectedNoOffset:  false,
->>>>>>> 0ef6003c
 		},
 		{
 			Name:              "PrecisionYear-PositiveOffset",
 			DTValue:           "1010+0102",
 			ExpectedTime:      time.Date(1010, 1, 1, 0, 0, 0, 0, time.FixedZone("", 3720)),
 			ExpectedPrecision: dcmtime.PrecisionYear,
-<<<<<<< HEAD
 			ExpectedString:    "1010 +01:02",
 			ExpectedNoOffset:  false,
 			HasMonth:          false,
@@ -303,16 +254,12 @@
 				Min: dcmtime.PrecisionYear,
 				Max: dcmtime.PrecisionYear,
 			},
-=======
-			ExpectedNoOffset:  false,
->>>>>>> 0ef6003c
 		},
 		{
 			Name:              "PrecisionFull-NegativeOffset",
 			DTValue:           "10100203040506.456789-0102",
 			ExpectedTime:      time.Date(1010, 2, 3, 4, 5, 6, 456789000, time.FixedZone("", -3720)),
 			ExpectedPrecision: dcmtime.PrecisionFull,
-<<<<<<< HEAD
 			ExpectedString:    "1010-02-03 04:05:06.456789 -01:02",
 			ExpectedNoOffset:  false,
 			HasMonth:          true,
@@ -325,16 +272,12 @@
 				Min: dcmtime.PrecisionYear,
 				Max: dcmtime.PrecisionFull,
 			},
-=======
-			ExpectedNoOffset:  false,
->>>>>>> 0ef6003c
 		},
 		{
 			Name:              "PrecisionMS5-NegativeOffset",
 			DTValue:           "10100203040506.45678-0102",
 			ExpectedTime:      time.Date(1010, 2, 3, 4, 5, 6, 456780000, time.FixedZone("", -3720)),
 			ExpectedPrecision: dcmtime.PrecisionMS5,
-<<<<<<< HEAD
 			ExpectedString:    "1010-02-03 04:05:06.45678 -01:02",
 			ExpectedNoOffset:  false,
 			HasMonth:          true,
@@ -347,16 +290,12 @@
 				Min: dcmtime.PrecisionYear,
 				Max: dcmtime.PrecisionMS5,
 			},
-=======
-			ExpectedNoOffset:  false,
->>>>>>> 0ef6003c
 		},
 		{
 			Name:              "PrecisionMS4-NegativeOffset",
 			DTValue:           "10100203040506.4567-0102",
 			ExpectedTime:      time.Date(1010, 2, 3, 4, 5, 6, 456700000, time.FixedZone("", -3720)),
 			ExpectedPrecision: dcmtime.PrecisionMS4,
-<<<<<<< HEAD
 			ExpectedString:    "1010-02-03 04:05:06.4567 -01:02",
 			ExpectedNoOffset:  false,
 			HasMonth:          true,
@@ -369,16 +308,12 @@
 				Min: dcmtime.PrecisionYear,
 				Max: dcmtime.PrecisionMS4,
 			},
-=======
-			ExpectedNoOffset:  false,
->>>>>>> 0ef6003c
 		},
 		{
 			Name:              "PrecisionMS3-NegativeOffset",
 			DTValue:           "10100203040506.456-0102",
 			ExpectedTime:      time.Date(1010, 2, 3, 4, 5, 6, 456000000, time.FixedZone("", -3720)),
 			ExpectedPrecision: dcmtime.PrecisionMS3,
-<<<<<<< HEAD
 			ExpectedString:    "1010-02-03 04:05:06.456 -01:02",
 			ExpectedNoOffset:  false,
 			HasMonth:          true,
@@ -391,16 +326,12 @@
 				Min: dcmtime.PrecisionYear,
 				Max: dcmtime.PrecisionMS3,
 			},
-=======
-			ExpectedNoOffset:  false,
->>>>>>> 0ef6003c
 		},
 		{
 			Name:              "PrecisionMS2-NegativeOffset",
 			DTValue:           "10100203040506.45-0102",
 			ExpectedTime:      time.Date(1010, 2, 3, 4, 5, 6, 450000000, time.FixedZone("", -3720)),
 			ExpectedPrecision: dcmtime.PrecisionMS2,
-<<<<<<< HEAD
 			ExpectedString:    "1010-02-03 04:05:06.45 -01:02",
 			ExpectedNoOffset:  false,
 			HasMonth:          true,
@@ -413,16 +344,12 @@
 				Min: dcmtime.PrecisionYear,
 				Max: dcmtime.PrecisionMS2,
 			},
-=======
-			ExpectedNoOffset:  false,
->>>>>>> 0ef6003c
 		},
 		{
 			Name:              "PrecisionMS1-NegativeOffset",
 			DTValue:           "10100203040506.4-0102",
 			ExpectedTime:      time.Date(1010, 2, 3, 4, 5, 6, 400000000, time.FixedZone("", -3720)),
 			ExpectedPrecision: dcmtime.PrecisionMS1,
-<<<<<<< HEAD
 			ExpectedString:    "1010-02-03 04:05:06.4 -01:02",
 			ExpectedNoOffset:  false,
 			HasMonth:          true,
@@ -435,16 +362,12 @@
 				Min: dcmtime.PrecisionYear,
 				Max: dcmtime.PrecisionMS1,
 			},
-=======
-			ExpectedNoOffset:  false,
->>>>>>> 0ef6003c
 		},
 		{
 			Name:              "PrecisionSeconds-NegativeOffset",
 			DTValue:           "10100203040506-0102",
 			ExpectedTime:      time.Date(1010, 2, 3, 4, 5, 6, 000000000, time.FixedZone("", -3720)),
 			ExpectedPrecision: dcmtime.PrecisionSeconds,
-<<<<<<< HEAD
 			ExpectedString:    "1010-02-03 04:05:06 -01:02",
 			ExpectedNoOffset:  false,
 			HasMonth:          true,
@@ -457,16 +380,12 @@
 				Min: dcmtime.PrecisionYear,
 				Max: dcmtime.PrecisionSeconds,
 			},
-=======
-			ExpectedNoOffset:  false,
->>>>>>> 0ef6003c
 		},
 		{
 			Name:              "PrecisionMinutes-NegativeOffset",
 			DTValue:           "101002030405-0102",
 			ExpectedTime:      time.Date(1010, 2, 3, 4, 5, 0, 000000000, time.FixedZone("", -3720)),
 			ExpectedPrecision: dcmtime.PrecisionMinutes,
-<<<<<<< HEAD
 			ExpectedString:    "1010-02-03 04:05 -01:02",
 			ExpectedNoOffset:  false,
 			HasMonth:          true,
@@ -479,16 +398,12 @@
 				Min: dcmtime.PrecisionYear,
 				Max: dcmtime.PrecisionMinutes,
 			},
-=======
-			ExpectedNoOffset:  false,
->>>>>>> 0ef6003c
 		},
 		{
 			Name:              "PrecisionHours-NegativeOffset",
 			DTValue:           "1010020304-0102",
 			ExpectedTime:      time.Date(1010, 2, 3, 4, 0, 0, 000000000, time.FixedZone("", -3720)),
 			ExpectedPrecision: dcmtime.PrecisionHours,
-<<<<<<< HEAD
 			ExpectedString:    "1010-02-03 04 -01:02",
 			ExpectedNoOffset:  false,
 			HasMonth:          true,
@@ -501,16 +416,12 @@
 				Min: dcmtime.PrecisionYear,
 				Max: dcmtime.PrecisionHours,
 			},
-=======
-			ExpectedNoOffset:  false,
->>>>>>> 0ef6003c
 		},
 		{
 			Name:              "PrecisionDay-NegativeOffset",
 			DTValue:           "10100203-0102",
 			ExpectedTime:      time.Date(1010, 2, 3, 0, 0, 0, 000000000, time.FixedZone("", -3720)),
 			ExpectedPrecision: dcmtime.PrecisionDay,
-<<<<<<< HEAD
 			ExpectedString:    "1010-02-03 -01:02",
 			ExpectedNoOffset:  false,
 			HasMonth:          true,
@@ -523,16 +434,12 @@
 				Min: dcmtime.PrecisionYear,
 				Max: dcmtime.PrecisionDay,
 			},
-=======
-			ExpectedNoOffset:  false,
->>>>>>> 0ef6003c
 		},
 		{
 			Name:              "PrecisionMonth-NegativeOffset",
 			DTValue:           "101002-0102",
 			ExpectedTime:      time.Date(1010, 2, 1, 0, 0, 0, 000000000, time.FixedZone("", -3720)),
 			ExpectedPrecision: dcmtime.PrecisionMonth,
-<<<<<<< HEAD
 			ExpectedString:    "1010-02 -01:02",
 			ExpectedNoOffset:  false,
 			HasMonth:          true,
@@ -545,16 +452,12 @@
 				Min: dcmtime.PrecisionYear,
 				Max: dcmtime.PrecisionMonth,
 			},
-=======
-			ExpectedNoOffset:  false,
->>>>>>> 0ef6003c
 		},
 		{
 			Name:              "PrecisionYear-NegativeOffset",
 			DTValue:           "1010-0102",
 			ExpectedTime:      time.Date(1010, 1, 1, 0, 0, 0, 000000000, time.FixedZone("", -3720)),
 			ExpectedPrecision: dcmtime.PrecisionYear,
-<<<<<<< HEAD
 			ExpectedString:    "1010 -01:02",
 			ExpectedNoOffset:  false,
 			HasMonth:          false,
@@ -567,16 +470,12 @@
 				Min: dcmtime.PrecisionYear,
 				Max: dcmtime.PrecisionYear,
 			},
-=======
-			ExpectedNoOffset:  false,
->>>>>>> 0ef6003c
 		},
 		{
 			Name:              "PrecisionFull-NoOffset",
 			DTValue:           "10100203040506.456789",
 			ExpectedTime:      time.Date(1010, 2, 3, 4, 5, 6, 456789000, time.UTC),
 			ExpectedPrecision: dcmtime.PrecisionFull,
-<<<<<<< HEAD
 			ExpectedString:    "1010-02-03 04:05:06.456789",
 			ExpectedNoOffset:  true,
 			HasMonth:          true,
@@ -589,16 +488,12 @@
 				Min: dcmtime.PrecisionYear,
 				Max: dcmtime.PrecisionFull,
 			},
-=======
-			ExpectedNoOffset:  true,
->>>>>>> 0ef6003c
 		},
 		{
 			Name:              "PrecisionMS5-NoOffset",
 			DTValue:           "10100203040506.45678",
 			ExpectedTime:      time.Date(1010, 2, 3, 4, 5, 6, 456780000, time.UTC),
 			ExpectedPrecision: dcmtime.PrecisionMS5,
-<<<<<<< HEAD
 			ExpectedString:    "1010-02-03 04:05:06.45678",
 			ExpectedNoOffset:  true,
 			HasMonth:          true,
@@ -611,16 +506,12 @@
 				Min: dcmtime.PrecisionYear,
 				Max: dcmtime.PrecisionMS5,
 			},
-=======
-			ExpectedNoOffset:  true,
->>>>>>> 0ef6003c
 		},
 		{
 			Name:              "PrecisionMS4-NoOffset",
 			DTValue:           "10100203040506.4567",
 			ExpectedTime:      time.Date(1010, 2, 3, 4, 5, 6, 456700000, time.UTC),
 			ExpectedPrecision: dcmtime.PrecisionMS4,
-<<<<<<< HEAD
 			ExpectedString:    "1010-02-03 04:05:06.4567",
 			ExpectedNoOffset:  true,
 			HasMonth:          true,
@@ -633,16 +524,12 @@
 				Min: dcmtime.PrecisionYear,
 				Max: dcmtime.PrecisionMS4,
 			},
-=======
-			ExpectedNoOffset:  true,
->>>>>>> 0ef6003c
 		},
 		{
 			Name:              "PrecisionMS3-NoOffset",
 			DTValue:           "10100203040506.456",
 			ExpectedTime:      time.Date(1010, 2, 3, 4, 5, 6, 456000000, time.UTC),
 			ExpectedPrecision: dcmtime.PrecisionMS3,
-<<<<<<< HEAD
 			ExpectedString:    "1010-02-03 04:05:06.456",
 			ExpectedNoOffset:  true,
 			HasMonth:          true,
@@ -655,16 +542,12 @@
 				Min: dcmtime.PrecisionYear,
 				Max: dcmtime.PrecisionMS3,
 			},
-=======
-			ExpectedNoOffset:  true,
->>>>>>> 0ef6003c
 		},
 		{
 			Name:              "PrecisionMS2-NoOffset",
 			DTValue:           "10100203040506.45",
 			ExpectedTime:      time.Date(1010, 2, 3, 4, 5, 6, 450000000, time.UTC),
 			ExpectedPrecision: dcmtime.PrecisionMS2,
-<<<<<<< HEAD
 			ExpectedString:    "1010-02-03 04:05:06.45",
 			ExpectedNoOffset:  true,
 			HasMonth:          true,
@@ -677,16 +560,12 @@
 				Min: dcmtime.PrecisionYear,
 				Max: dcmtime.PrecisionMS2,
 			},
-=======
-			ExpectedNoOffset:  true,
->>>>>>> 0ef6003c
 		},
 		{
 			Name:              "PrecisionMS1-NoOffset",
 			DTValue:           "10100203040506.4",
 			ExpectedTime:      time.Date(1010, 2, 3, 4, 5, 6, 400000000, time.UTC),
 			ExpectedPrecision: dcmtime.PrecisionMS1,
-<<<<<<< HEAD
 			ExpectedString:    "1010-02-03 04:05:06.4",
 			ExpectedNoOffset:  true,
 			HasMonth:          true,
@@ -699,16 +578,12 @@
 				Min: dcmtime.PrecisionYear,
 				Max: dcmtime.PrecisionMS1,
 			},
-=======
-			ExpectedNoOffset:  true,
->>>>>>> 0ef6003c
 		},
 		{
 			Name:              "PrecisionSeconds-NoOffset",
 			DTValue:           "10100203040506",
 			ExpectedTime:      time.Date(1010, 2, 3, 4, 5, 6, 0, time.UTC),
 			ExpectedPrecision: dcmtime.PrecisionSeconds,
-<<<<<<< HEAD
 			ExpectedString:    "1010-02-03 04:05:06",
 			ExpectedNoOffset:  true,
 			HasMonth:          true,
@@ -721,16 +596,12 @@
 				Min: dcmtime.PrecisionYear,
 				Max: dcmtime.PrecisionSeconds,
 			},
-=======
-			ExpectedNoOffset:  true,
->>>>>>> 0ef6003c
 		},
 		{
 			Name:              "PrecisionMinutes-NoOffset",
 			DTValue:           "101002030405",
 			ExpectedTime:      time.Date(1010, 2, 3, 4, 5, 0, 0, time.UTC),
 			ExpectedPrecision: dcmtime.PrecisionMinutes,
-<<<<<<< HEAD
 			ExpectedString:    "1010-02-03 04:05",
 			ExpectedNoOffset:  true,
 			HasMonth:          true,
@@ -743,16 +614,12 @@
 				Min: dcmtime.PrecisionYear,
 				Max: dcmtime.PrecisionMinutes,
 			},
-=======
-			ExpectedNoOffset:  true,
->>>>>>> 0ef6003c
 		},
 		{
 			Name:              "PrecisionHours-NoOffset",
 			DTValue:           "1010020304",
 			ExpectedTime:      time.Date(1010, 2, 3, 4, 0, 0, 0, time.UTC),
 			ExpectedPrecision: dcmtime.PrecisionHours,
-<<<<<<< HEAD
 			ExpectedString:    "1010-02-03 04",
 			ExpectedNoOffset:  true,
 			HasMonth:          true,
@@ -765,9 +632,6 @@
 				Min: dcmtime.PrecisionYear,
 				Max: dcmtime.PrecisionHours,
 			},
-=======
-			ExpectedNoOffset:  true,
->>>>>>> 0ef6003c
 		},
 
 		// Full value, no offset, no hours
@@ -776,7 +640,6 @@
 			DTValue:           "10100203",
 			ExpectedTime:      time.Date(1010, 2, 3, 0, 0, 0, 0, time.UTC),
 			ExpectedPrecision: dcmtime.PrecisionDay,
-<<<<<<< HEAD
 			ExpectedString:    "1010-02-03",
 			ExpectedNoOffset:  true,
 			HasMonth:          true,
@@ -789,9 +652,6 @@
 				Min: dcmtime.PrecisionYear,
 				Max: dcmtime.PrecisionDay,
 			},
-=======
-			ExpectedNoOffset:  true,
->>>>>>> 0ef6003c
 		},
 
 		// Full value, no offset, no days
@@ -800,7 +660,6 @@
 			DTValue:           "101002",
 			ExpectedTime:      time.Date(1010, 2, 1, 0, 0, 0, 0, time.UTC),
 			ExpectedPrecision: dcmtime.PrecisionMonth,
-<<<<<<< HEAD
 			ExpectedString:    "1010-02",
 			ExpectedNoOffset:  true,
 			HasMonth:          true,
@@ -813,9 +672,6 @@
 				Min: dcmtime.PrecisionYear,
 				Max: dcmtime.PrecisionMonth,
 			},
-=======
-			ExpectedNoOffset:  true,
->>>>>>> 0ef6003c
 		},
 
 		// Full value, no offset, no month
@@ -824,7 +680,6 @@
 			DTValue:           "1010",
 			ExpectedTime:      time.Date(1010, 1, 1, 0, 0, 0, 0, time.UTC),
 			ExpectedPrecision: dcmtime.PrecisionYear,
-<<<<<<< HEAD
 			ExpectedString:    "1010",
 			ExpectedNoOffset:  true,
 			HasMonth:          false,
@@ -837,9 +692,6 @@
 				Min: dcmtime.PrecisionYear,
 				Max: dcmtime.PrecisionYear,
 			},
-=======
-			ExpectedNoOffset:  true,
->>>>>>> 0ef6003c
 		},
 	}
 
@@ -882,8 +734,6 @@
 				}
 			})
 
-<<<<<<< HEAD
-=======
 			if parsed.Precision != tc.ExpectedPrecision {
 				t.Errorf(
 					"precision: expected %v, got %v",
@@ -899,7 +749,6 @@
 					parsed.NoOffset,
 				)
 			}
->>>>>>> 0ef6003c
 		})
 	}
 }
