package frame

import (
	"bytes"
	"image"
	"image/jpeg"
)

// EncapsulatedFrame represents an encapsulated image frame
type EncapsulatedFrame struct {
	// Data is a collection of bytes representing a JPEG encoded image frame
	Data                      []byte
	TransferSyntax            string
	PhotometricInterpretation string
	Cols, Rows                int
	BitsAllocated             int
	SamplesPerPixel           int
	PlanarConfiguration       int
	PixelRepresentation       int //signed?
}

// IsEncapsulated indicates if the frame is encapsulated or not.
func (e *EncapsulatedFrame) IsEncapsulated() bool { return true }

// GetEncapsulatedFrame returns an EncapsulatedFrame from this frame.
func (e *EncapsulatedFrame) GetEncapsulatedFrame() (*EncapsulatedFrame, error) {
	return e, nil
}

// GetNativeFrame returns ErrorFrameTypeNotPresent, because this struct does
// not hold a NativeFrame.
<<<<<<< HEAD
func (e EncapsulatedFrame) GetNativeFrame() (NativeFrame, error) {
	f := sniff(e)
	if f.decode == nil {
		return NativeFrame{}, ErrFormat
	}
	m, err := f.decode(e)
	return m, err
=======
func (e *EncapsulatedFrame) GetNativeFrame() (INativeFrame, error) {
	return nil, ErrorFrameTypeNotPresent
>>>>>>> 41fd08ed
}

// GetImage returns a Go image.Image from the underlying frame.
func (e *EncapsulatedFrame) GetImage() (image.Image, error) {
<<<<<<< HEAD
	nativeFrame, err := e.GetNativeFrame()
	if err != nil {
		// Decoding the data to only re-encode it as a JPEG *without* modifications
		// is very inefficient. If all you want to do is write the JPEG to disk,
		// you should fetch the EncapsulatedFrame and grab the []byte Data from
		// there.
		return jpeg.Decode(bytes.NewReader(e.Data))
	}
	return nativeFrame.GetImage()
=======
	// Decoding the Data to only re-encode it as a JPEG *without* modifications
	// is very inefficient. If all you want to do is write the JPEG to disk,
	// you should fetch the EncapsulatedFrame and grab the []byte Data from
	// there.
	return jpeg.Decode(bytes.NewReader(e.Data))
>>>>>>> 41fd08ed
}

// Equals returns true if this frame equals the provided target frame, otherwise
// false.
func (e *EncapsulatedFrame) Equals(target *EncapsulatedFrame) bool {
	if !bytes.Equal(e.Data, target.Data) {
		return false
	}
	return true
}<|MERGE_RESOLUTION|>--- conflicted
+++ resolved
@@ -29,39 +29,26 @@
 
 // GetNativeFrame returns ErrorFrameTypeNotPresent, because this struct does
 // not hold a NativeFrame.
-<<<<<<< HEAD
-func (e EncapsulatedFrame) GetNativeFrame() (NativeFrame, error) {
+func (e EncapsulatedFrame) GetNativeFrame() (INativeFrame, error) {
 	f := sniff(e)
 	if f.decode == nil {
-		return NativeFrame{}, ErrFormat
+		return nil, ErrFormat
 	}
 	m, err := f.decode(e)
 	return m, err
-=======
-func (e *EncapsulatedFrame) GetNativeFrame() (INativeFrame, error) {
-	return nil, ErrorFrameTypeNotPresent
->>>>>>> 41fd08ed
 }
 
 // GetImage returns a Go image.Image from the underlying frame.
 func (e *EncapsulatedFrame) GetImage() (image.Image, error) {
-<<<<<<< HEAD
 	nativeFrame, err := e.GetNativeFrame()
 	if err != nil {
-		// Decoding the data to only re-encode it as a JPEG *without* modifications
+		// Decoding the Data to only re-encode it as a JPEG *without* modifications
 		// is very inefficient. If all you want to do is write the JPEG to disk,
 		// you should fetch the EncapsulatedFrame and grab the []byte Data from
 		// there.
 		return jpeg.Decode(bytes.NewReader(e.Data))
 	}
 	return nativeFrame.GetImage()
-=======
-	// Decoding the Data to only re-encode it as a JPEG *without* modifications
-	// is very inefficient. If all you want to do is write the JPEG to disk,
-	// you should fetch the EncapsulatedFrame and grab the []byte Data from
-	// there.
-	return jpeg.Decode(bytes.NewReader(e.Data))
->>>>>>> 41fd08ed
 }
 
 // Equals returns true if this frame equals the provided target frame, otherwise
