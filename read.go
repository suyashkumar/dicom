--- conflicted
+++ resolved
@@ -861,7 +861,6 @@
 		return nil, fmt.Errorf("readElement: error when reading value for element %v: %w", t, err)
 	}
 
-<<<<<<< HEAD
 	info, err := tag.Find(*t)
 	var tagName string
 	if err != nil {
@@ -871,10 +870,6 @@
 	}
 
 	return &Element{Tag: *t, TagName: tagName, ValueRepresentation: tag.GetVRKind(*t, vr), RawValueRepresentation: vr, ValueLength: vl, Value: val}, nil
-
-=======
-	return &Element{Tag: *t, ValueRepresentation: tag.GetVRKind(*t, vr), RawValueRepresentation: vr, ValueLength: vl, Value: val}, nil
->>>>>>> 6357e3e9
 }
 
 // Read an Item object as raw bytes, useful when parsing encapsulated PixelData.
