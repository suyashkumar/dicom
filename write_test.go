--- conflicted
+++ resolved
@@ -5,11 +5,9 @@
 	"encoding/binary"
 	"io/ioutil"
 	"testing"
-<<<<<<< HEAD
-=======
-
+  
 	"github.com/google/go-cmp/cmp"
->>>>>>> 6c56bdda
+  s/1.0-rewrite
 
 	"github.com/stretchr/testify/assert"
 	"github.com/suyashkumar/dicom/pkg/dicomio"
